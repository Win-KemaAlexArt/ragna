--- conflicted
+++ resolved
@@ -1,12 +1,8 @@
 from __future__ import annotations
 
 import uuid
-<<<<<<< HEAD
-from typing import Any, Union
-=======
 from datetime import datetime, timezone
-from typing import Annotated, Any
->>>>>>> dff37bd5
+from typing import Annotated, Any, Union
 
 from pydantic import AfterValidator, BaseModel, Field
 
